--- conflicted
+++ resolved
@@ -1407,7 +1407,7 @@
                 max_retries = litellm.get_secret(max_retries_env_name)
                 litellm_params["max_retries"] = max_retries
 
-<<<<<<< HEAD
+
             # proxy support
             import os
             import httpx
@@ -1432,13 +1432,12 @@
                         proxy=httpx.Proxy(url=https_proxy)
                     ),
                 }
-=======
+
             organization = litellm_params.get("organization", None)
             if isinstance(organization, str) and organization.startswith("os.environ/"):
                 organization_env_name = organization.replace("os.environ/", "")
                 organization = litellm.get_secret(organization_env_name)
                 litellm_params["organization"] = organization
->>>>>>> fe413885
 
             if "azure" in model_name:
                 if api_base is None:
