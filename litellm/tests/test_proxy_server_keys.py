import sys, os, time
import traceback
from dotenv import load_dotenv

load_dotenv()
import os, io

# this file is to test litellm/proxy

sys.path.insert(
    0, os.path.abspath("../..")
)  # Adds the parent directory to the system path
import pytest, logging
import litellm
from litellm import embedding, completion, completion_cost, Timeout
from litellm import RateLimitError

<<<<<<< HEAD

import sys, os, time
import traceback
from dotenv import load_dotenv

load_dotenv()
import os, io

# this file is to test litellm/proxy
from concurrent.futures import ThreadPoolExecutor

=======

import sys, os, time
import traceback
from dotenv import load_dotenv

load_dotenv()
import os, io

# this file is to test litellm/proxy
from concurrent.futures import ThreadPoolExecutor

>>>>>>> 0d86c4ce
sys.path.insert(
    0, os.path.abspath("../..")
)  # Adds the parent directory to the system path

import pytest, logging, requests
import litellm
from litellm import embedding, completion, completion_cost, Timeout
from litellm import RateLimitError
from github import Github
import subprocess


# Function to execute a command and return the output
def run_command(command):
    process = subprocess.Popen(command, stdout=subprocess.PIPE, shell=True)
    output, _ = process.communicate()
    return output.decode().strip()


# Retrieve the current branch name
branch_name = run_command("git rev-parse --abbrev-ref HEAD")

# GitHub personal access token (with repo scope) or use username and password
access_token = os.getenv("GITHUB_ACCESS_TOKEN")
# Instantiate the PyGithub library's Github object
g = Github(access_token)

# Provide the owner and name of the repository where the pull request is located
repository_owner = "BerriAI"
repository_name = "litellm"

# Get the repository object
repo = g.get_repo(f"{repository_owner}/{repository_name}")

# Iterate through the pull requests to find the one related to your branch
for pr in repo.get_pulls():
    print(f"in here! {pr.head.ref}")
    if pr.head.ref == branch_name:
        pr_number = pr.number
        break

print(f"The pull request number for branch {branch_name} is: {pr_number}")


<<<<<<< HEAD
# def test_add_new_key():
#     max_retries = 3
#     retry_delay = 10  # seconds

#     for retry in range(max_retries + 1):
#         try:
#             # Your test data
#             test_data = {
#                 "models": ["gpt-3.5-turbo", "gpt-4", "claude-2", "azure-model"],
#                 "aliases": {"mistral-7b": "gpt-3.5-turbo"},
#                 "duration": "20m",
#             }
#             print("testing proxy server")

#             # Your bearer token
#             token = os.getenv("PROXY_MASTER_KEY")
#             headers = {"Authorization": f"Bearer {token}"}

#             endpoint = f"https://litellm-litellm-pr-{pr_number}.up.railway.app"

#             # Make a request to the staging endpoint
#             response = requests.post(
#                 endpoint + "/key/generate", json=test_data, headers=headers
#             )

#             print(f"response: {response.text}")

#             if response.status_code == 200:
#                 result = response.json()
#                 break  # Successful response, exit the loop
#             elif response.status_code == 503 and retry < max_retries:
#                 print(
#                     f"Retrying in {retry_delay} seconds... (Retry {retry + 1}/{max_retries})"
#                 )
#                 time.sleep(retry_delay)
#             else:
#                 assert False, f"Unexpected response status code: {response.status_code}"

#         except Exception as e:
#             print(traceback.format_exc())
#             pytest.fail(f"An error occurred {e}")


# def test_update_new_key():
#     try:
#         # Your test data
#         test_data = {
#             "models": ["gpt-3.5-turbo", "gpt-4", "claude-2", "azure-model"],
#             "aliases": {"mistral-7b": "gpt-3.5-turbo"},
#             "duration": "20m",
#         }
#         print("testing proxy server")
#         # Your bearer token
#         token = os.getenv("PROXY_MASTER_KEY")
#         headers = {"Authorization": f"Bearer {token}"}

#         endpoint = f"https://litellm-litellm-pr-{pr_number}.up.railway.app"

#         # Make a request to the staging endpoint
#         response = requests.post(
#             endpoint + "/key/generate", json=test_data, headers=headers
#         )
#         assert response.status_code == 200
#         result = response.json()
#         assert result["key"].startswith("sk-")

#         def _post_data():
#             json_data = {"models": ["bedrock-models"], "key": result["key"]}
#             response = requests.post(
#                 endpoint + "/key/generate", json=json_data, headers=headers
#             )
#             print(f"response text: {response.text}")
#             assert response.status_code == 200
#             return response

#         _post_data()
#         print(f"Received response: {result}")
#     except Exception as e:
#         pytest.fail(f"LiteLLM Proxy test failed. Exception: {str(e)}")
=======
def test_add_new_key():
    max_retries = 3
    retry_delay = 1  # seconds

    for retry in range(max_retries + 1):
        try:
            # Your test data
            test_data = {
                "models": ["gpt-3.5-turbo", "gpt-4", "claude-2", "azure-model"],
                "aliases": {"mistral-7b": "gpt-3.5-turbo"},
                "duration": "20m",
            }
            print("testing proxy server")

            # Your bearer token
            token = os.getenv("PROXY_MASTER_KEY")
            headers = {"Authorization": f"Bearer {token}"}

            endpoint = f"https://litellm-litellm-pr-{pr_number}.up.railway.app"

            # Make a request to the staging endpoint
            response = requests.post(
                endpoint + "/key/generate", json=test_data, headers=headers
            )

            print(f"response: {response.text}")

            if response.status_code == 200:
                result = response.json()
                break  # Successful response, exit the loop
            elif response.status_code == 503 and retry < max_retries:
                print(
                    f"Retrying in {retry_delay} seconds... (Retry {retry + 1}/{max_retries})"
                )
                time.sleep(retry_delay)
            else:
                assert False, f"Unexpected response status code: {response.status_code}"

        except Exception as e:
            print(traceback.format_exc())
            pytest.fail(f"An error occurred {e}")


def test_update_new_key():
    try:
        # Your test data
        test_data = {
            "models": ["gpt-3.5-turbo", "gpt-4", "claude-2", "azure-model"],
            "aliases": {"mistral-7b": "gpt-3.5-turbo"},
            "duration": "20m",
        }
        print("testing proxy server")
        # Your bearer token
        token = os.getenv("PROXY_MASTER_KEY")
        headers = {"Authorization": f"Bearer {token}"}

        endpoint = f"https://litellm-litellm-pr-{pr_number}.up.railway.app"

        # Make a request to the staging endpoint
        response = requests.post(
            endpoint + "/key/generate", json=test_data, headers=headers
        )
        assert response.status_code == 200
        result = response.json()
        assert result["key"].startswith("sk-")

        def _post_data():
            json_data = {"models": ["bedrock-models"], "key": result["key"]}
            response = requests.post(
                endpoint + "/key/generate", json=json_data, headers=headers
            )
            print(f"response text: {response.text}")
            assert response.status_code == 200
            return response

        _post_data()
        print(f"Received response: {result}")
    except Exception as e:
        pytest.fail(f"LiteLLM Proxy test failed. Exception: {str(e)}")
>>>>>>> 0d86c4ce


# def test_add_new_key_max_parallel_limit():
#     try:
#         # Your test data
#         test_data = {"duration": "20m", "max_parallel_requests": 1}
#         # Your bearer token
#         token = os.getenv("PROXY_MASTER_KEY")
#         headers = {"Authorization": f"Bearer {token}"}

#         endpoint = f"https://litellm-litellm-pr-{pr_number}.up.railway.app"
#         print(f"endpoint: {endpoint}")
#         # Make a request to the staging endpoint
#         response = requests.post(
#             endpoint + "/key/generate", json=test_data, headers=headers
#         )
#         assert response.status_code == 200
#         result = response.json()

#         # load endpoint with model
#         model_data = {
#             "model_name": "azure-model",
#             "litellm_params": {
#                 "model": "azure/chatgpt-v-2",
#                 "api_key": os.getenv("AZURE_API_KEY"),
#                 "api_base": os.getenv("AZURE_API_BASE"),
#                 "api_version": os.getenv("AZURE_API_VERSION")
#             }
#         }
#         response = requests.post(endpoint + "/model/new", json=model_data, headers=headers)
#         assert response.status_code == 200
#         print(f"response text: {response.text}")


#         def _post_data():
#             json_data = {
#                 "model": "azure-model",
#                 "messages": [
#                     {
#                         "role": "user",
#                         "content": f"this is a test request, write a short poem {time.time()}",
#                     }
#                 ],
#             }
#             # Your bearer token
#             response = requests.post(
#                 endpoint + "/chat/completions", json=json_data, headers={"Authorization": f"Bearer {result['key']}"}
#             )
#             return response

#         def _run_in_parallel():
#             with ThreadPoolExecutor(max_workers=2) as executor:
#                 future1 = executor.submit(_post_data)
#                 future2 = executor.submit(_post_data)

#                 # Obtain the results from the futures
#                 response1 = future1.result()
#                 print(f"response1 text: {response1.text}")
#                 response2 = future2.result()
#                 print(f"response2 text: {response2.text}")
#                 if response1.status_code == 429 or response2.status_code == 429:
#                     pass
#                 else:
#                     raise Exception()

#         _run_in_parallel()
#     except Exception as e:
#         pytest.fail(f"LiteLLM Proxy test failed. Exception: {str(e)}")

# def test_add_new_key_max_parallel_limit_streaming():
#     try:
#         # Your test data
#         test_data = {"duration": "20m", "max_parallel_requests": 1}
#         # Your bearer token
#         token = os.getenv("PROXY_MASTER_KEY")
#         headers = {"Authorization": f"Bearer {token}"}

#         endpoint = f"https://litellm-litellm-pr-{pr_number}.up.railway.app"

#         # Make a request to the staging endpoint
#         response = requests.post(
#             endpoint + "/key/generate", json=test_data, headers=headers
#         )
#         print(f"response: {response.text}")
#         assert response.status_code == 200
#         result = response.json()

#         def _post_data():
#             json_data = {
#                 "model": "azure-model",
#                 "messages": [
#                     {
#                         "role": "user",
#                         "content": f"this is a test request, write a short poem {time.time()}",
#                     }
#                 ],
#                 "stream": True,
#             }
#             response = requests.post(
#                 endpoint + "/chat/completions", json=json_data, headers={"Authorization": f"Bearer {result['key']}"}
#             )
#             return response

#         def _run_in_parallel():
#             with ThreadPoolExecutor(max_workers=2) as executor:
#                 future1 = executor.submit(_post_data)
#                 future2 = executor.submit(_post_data)

#                 # Obtain the results from the futures
#                 response1 = future1.result()
#                 response2 = future2.result()
#                 if response1.status_code == 429 or response2.status_code == 429:
#                     pass
#                 else:
#                     raise Exception()

#         _run_in_parallel()
#     except Exception as e:
#         pytest.fail(f"LiteLLM Proxy test failed. Exception: {str(e)}")<|MERGE_RESOLUTION|>--- conflicted
+++ resolved
@@ -15,7 +15,6 @@
 from litellm import embedding, completion, completion_cost, Timeout
 from litellm import RateLimitError
 
-<<<<<<< HEAD
 
 import sys, os, time
 import traceback
@@ -27,19 +26,6 @@
 # this file is to test litellm/proxy
 from concurrent.futures import ThreadPoolExecutor
 
-=======
-
-import sys, os, time
-import traceback
-from dotenv import load_dotenv
-
-load_dotenv()
-import os, io
-
-# this file is to test litellm/proxy
-from concurrent.futures import ThreadPoolExecutor
-
->>>>>>> 0d86c4ce
 sys.path.insert(
     0, os.path.abspath("../..")
 )  # Adds the parent directory to the system path
@@ -84,7 +70,6 @@
 print(f"The pull request number for branch {branch_name} is: {pr_number}")
 
 
-<<<<<<< HEAD
 # def test_add_new_key():
 #     max_retries = 3
 #     retry_delay = 10  # seconds
@@ -164,88 +149,6 @@
 #         print(f"Received response: {result}")
 #     except Exception as e:
 #         pytest.fail(f"LiteLLM Proxy test failed. Exception: {str(e)}")
-=======
-def test_add_new_key():
-    max_retries = 3
-    retry_delay = 1  # seconds
-
-    for retry in range(max_retries + 1):
-        try:
-            # Your test data
-            test_data = {
-                "models": ["gpt-3.5-turbo", "gpt-4", "claude-2", "azure-model"],
-                "aliases": {"mistral-7b": "gpt-3.5-turbo"},
-                "duration": "20m",
-            }
-            print("testing proxy server")
-
-            # Your bearer token
-            token = os.getenv("PROXY_MASTER_KEY")
-            headers = {"Authorization": f"Bearer {token}"}
-
-            endpoint = f"https://litellm-litellm-pr-{pr_number}.up.railway.app"
-
-            # Make a request to the staging endpoint
-            response = requests.post(
-                endpoint + "/key/generate", json=test_data, headers=headers
-            )
-
-            print(f"response: {response.text}")
-
-            if response.status_code == 200:
-                result = response.json()
-                break  # Successful response, exit the loop
-            elif response.status_code == 503 and retry < max_retries:
-                print(
-                    f"Retrying in {retry_delay} seconds... (Retry {retry + 1}/{max_retries})"
-                )
-                time.sleep(retry_delay)
-            else:
-                assert False, f"Unexpected response status code: {response.status_code}"
-
-        except Exception as e:
-            print(traceback.format_exc())
-            pytest.fail(f"An error occurred {e}")
-
-
-def test_update_new_key():
-    try:
-        # Your test data
-        test_data = {
-            "models": ["gpt-3.5-turbo", "gpt-4", "claude-2", "azure-model"],
-            "aliases": {"mistral-7b": "gpt-3.5-turbo"},
-            "duration": "20m",
-        }
-        print("testing proxy server")
-        # Your bearer token
-        token = os.getenv("PROXY_MASTER_KEY")
-        headers = {"Authorization": f"Bearer {token}"}
-
-        endpoint = f"https://litellm-litellm-pr-{pr_number}.up.railway.app"
-
-        # Make a request to the staging endpoint
-        response = requests.post(
-            endpoint + "/key/generate", json=test_data, headers=headers
-        )
-        assert response.status_code == 200
-        result = response.json()
-        assert result["key"].startswith("sk-")
-
-        def _post_data():
-            json_data = {"models": ["bedrock-models"], "key": result["key"]}
-            response = requests.post(
-                endpoint + "/key/generate", json=json_data, headers=headers
-            )
-            print(f"response text: {response.text}")
-            assert response.status_code == 200
-            return response
-
-        _post_data()
-        print(f"Received response: {result}")
-    except Exception as e:
-        pytest.fail(f"LiteLLM Proxy test failed. Exception: {str(e)}")
->>>>>>> 0d86c4ce
-
 
 # def test_add_new_key_max_parallel_limit():
 #     try:
