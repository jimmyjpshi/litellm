--- conflicted
+++ resolved
@@ -1,10 +1,4 @@
 model_list:
-<<<<<<< HEAD
-  - model_name: amazon.nova-canvas-v1:0
-    litellm_params:
-      model: bedrock/amazon.nova-canvas-v1:0
-      aws_region_name: "us-east-1"
-=======
   - model_name: gpt-3.5-turbo
     litellm_params:
       model: gpt-3.5-turbo
@@ -20,5 +14,4 @@
       api_base: https://exampleopenaiendpoint-production.up.railway.app/
       timeout: 1
 litellm_settings:
-  fallbacks: [{"gpt-3.5-turbo": ["gpt-4o"]}]
->>>>>>> 1051478e
+  fallbacks: [{"gpt-3.5-turbo": ["gpt-4o"]}]